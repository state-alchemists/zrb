🔖 [Table of Contents](../README.md) / [Concepts](README.md)

# Task Lifecycle

<div align="center">
  <img height="60em" src="../_images/emoji/poultry_leg.png"/>
  <img height="100em" src="../_images/emoji/chicken.png"/>
  <img height="80em" src="../_images/emoji/baby_chick.png">
  <img height="60em" src="../_images/emoji/hatching_chick.png">
  <img height="50em" src="../_images/emoji/egg.png">
  <p>
    <sub>
      All that grows must also wither and die, then nourish the living.
    </sub>
  </p>
</div>



All Zrb Task has the following lifecycle.

```
                                  ┌─────────────────────────────┐
                                  │                             │
                                  │                             ▼
Triggered ─────► Waiting ────► Started ─────► Failed   ┌────► Ready
                    │             ▲             │      │
                    │             │             │      │
                    ▼             │             ▼      │
                 Skipped          └────────── Retry    │
                    │                                  │
                    │                                  │
                    └──────────────────────────────────┘
```

- `Triggered`: The Task is triggered.
- `Waiting`: The Task is waiting for all upstreams to be ready.
- `Skipped`: The Task is not executed and will immediately enter the `Ready` state.
- `Started`: The Task execution is started.
- `Failed`: The Task execution is failed. It will enter the `Retry` state if the current attempt is less than the maximum attempt.
- `Retry`: The task will be restarted.
- `Ready`: The task is ready.

# Set Maximum Retry

<<<<<<< HEAD
By default, Zrb Tasks has a retry mechanism. For Task and CmdTask, the default retry is two. That means that Zrb will attempt to re-execute the Task twice more time in case of failure.

To set the maximum retries, you can use the `retry` attribute.
=======
Most Zrb Tasks have a retry mechanism. For `Task` and `CmdTask`, the default retry is two.

To override the maximum retries, you can use the `retry` attribute.
>>>>>>> 57d49e57

```python
from zrb import runner, CmdTask

update_ubuntu = CmdTask(
    name='update-ubuntu',
    cmd='sudo apt update && sudo apt upgrade -y',
    preexec_fn=None, # Let the user interact with the command
    retry=3 # Will retry three times more if failed.
)
runner.register(update_ubuntu)
```

# Skip Execution

You can skip task execution by setting `should_execute` attribute to `False`.

For example, it is impossible to run `sudo apt update` if your OS is not `Linux`. Thus, you should only execute the Task if `sys.platform == 'Linux'`

```python
from zrb import runner, CmdTask
import sys

update_ubuntu = CmdTask(
    name='update-ubuntu',
    cmd='sudo apt update && sudo apt upgrade -y',
    preexec_fn=None, # Let the user interact with the command
    retry=2, # Will retry two times more if failed.
    should_execute=sys.platform == 'Linux'
)
runner.register(update_ubuntu)
```

Now, whenever you run `zrb update-ubuntu` on a non-Linux machine, the Task will enter `Ready` state without actually doing the execution.

# Long Running Task

We often need to set Zrb Task as `Ready` even though the process is still running. For example, when we run a web server. We can say a web server is `Ready` when it serves HTTP requests correctly. 

Zrb Tasks has `checkers` attributes. This attribute helps you to define the current Task's readiness.

Let's see the following example.

```python
from zrb import runner, CmdTask, HTTPChecker

start_server = CmdTask(
    name='start-server',
    cmd='python -m http.server 8080',
    checkers=[
        HTTPChecker(port=8080)
    ]
)
runner.register(start_server)
```

In the example, `start-server` is `ready` once a request to `http://localhost:8080` returns `HTTP response 200`.

Zrb provides some built-in [checkers](specialized-tasks/checker.md) you can use.


# Handling Task Lifecycle

You can make your Task do something when it enters a particular state. To do this, you can define the following properties:

- `on_triggered`
- `on_waiting`
- `on_skipped`
- `on_started`
- `on_ready`
- `on_retry`
- `on_failed`

Let's see an example:

```python
from zrb import runner, CmdTask

def on_triggered(task: Task):
    task.print_out('Triggered')

def on_waiting(task: Task):
    task.print_out('Waiting')

def on_skipped(task: Task):
    task.print_out('Skipped')

def on_started(task: Task):
    task.print_out('Started')

def on_ready(task: Task):
    task.print_out('Ready')

def on_retry(task: Task):
    task.print_out('Retry')

def on_failed(task: Task, is_last_attempt: bool, exception: Exception):
    if is_last_attempt:
        task.print_out('Critically Failed')
        task.print_err(exception)
    task.print_out('Failed')

update_ubuntu = CmdTask(
    name='update-ubuntu',
    cmd='sudo apt update && sudo apt upgrade -y',
    preexec_fn=None, # Let the user interact with the command
    retry=2, # Will retry two times more if failed.
    on_triggered=on_triggered,
    on_waiting=on_waiting,
    on_skipped=on_skipped,
    on_started=on_started,
    on_ready=on_ready,
    on_retry=on_retry,
)
runner.register(update_ubuntu)
```

# Next

You have seen how to handle Task Lifecycle in Zrb. Next, you can learn about [Task Upstream](task-upstream.md).

🔖 [Table of Contents](../README.md) / [Concepts](README.md)<|MERGE_RESOLUTION|>--- conflicted
+++ resolved
@@ -43,15 +43,9 @@
 
 # Set Maximum Retry
 
-<<<<<<< HEAD
-By default, Zrb Tasks has a retry mechanism. For Task and CmdTask, the default retry is two. That means that Zrb will attempt to re-execute the Task twice more time in case of failure.
-
-To set the maximum retries, you can use the `retry` attribute.
-=======
 Most Zrb Tasks have a retry mechanism. For `Task` and `CmdTask`, the default retry is two.
 
 To override the maximum retries, you can use the `retry` attribute.
->>>>>>> 57d49e57
 
 ```python
 from zrb import runner, CmdTask
