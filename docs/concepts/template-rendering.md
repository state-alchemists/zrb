🔖 [Table of Contents](../README.md) / [Concepts](README.md)

# Template Rendering

Most Task, Env, and Input properties accept Jinja syntax as a value. Let's see some of them.

<<<<<<< HEAD
Let's see some available objects in Zrb's Jinja template:

- `datetime`: Python datetime module.
- `os`: Python os module
- `platform`: Python platform module.
- `time`: Python time module.
- `util`: Zrb utilities.
    - `util.coalesce(value, *alternatives)`: Coalesce a value with the alternatives sequentially. An empty string is considered as a value.
    - `util.coalesce_str(value, *alternatives)`: Coalesce a value with the altiernatives sequantially. An empty string is not considered as a value.
    - `util.to_camel-case(text)`: Returns a `camelCased` text.
    - `util.to_pascal_case(text)`: Returns a `PascalCased` text.
    - `util.to_kebab_case(text)`: Returns a `kebab-cased` text.
    - `util.to_snake_case(text)`: Returns a `snake_cased` text.
    - `util.to_human_readable(text)`: Returns a `human readable` text.
    - `util.to_boolean(text)`:
        - Returns `True` if text is either `true`, `1`, `yes`, `y`, `active`, or `on`. 
        - Returns `False` if text is either `fales`, `0`, `no`, `n`, `inactive`, or `off`.
        - Raises Exception otherwise.
- `input`: Input value dictionary. The dictionary keys are __snake_cased__ Input names, while the dictionary values are the rendered Input values.
- `env`: Env value dictionary. The dictionary keys are Env names, while the dictionary values are the rendered Env values. Under the hood, Zrb renders an EnvFile into multiple Envs. Thus, all variables in your environment file will be accessible from the `env` dictionary.
- `task`: Current Task object.
    - `task.get_env_map()`: Returning `env` dictionary.
    - `task.get_input_map()`: Returning `input` dictionary.
    - `task.set_xcom(key, value)`: Returning an empty string after setting an XCom key.
    - `task.get_xcom(key)`: Getting an XCom value.


# Input

Input has an attribute named `should_render` that defaults to `True`. This attribute makes Zrb renders Input's value as a Jinja template.

```python
from zrb import runner, StrInput, CmdTask

task = CmdTask(
    name='task',
    inputs=[
        StrInput(
            name='not-rendered-input',
            default='{{ something }}',
            should_render=False
        ),
        StrInput(
            name='rendered-input',
            default='{{ datetime.datetime.now() }}',
            should_render=True # The default value
        ),
    ],
    cmd=[
        'echo "not-rendered-input {{ input.not_rendered_input }}"',
        'echo "rendered-input {{ input.rendered_input }}"',
    ]
)
runner.register(task)
```

```bash
zrb task
```

```
not-rendered-input {{ something }}
rendered-input 2024-01-16 08:25:27.325030
```

# Env

Env has an attribute named `should_render` that defaults to `True`. This attributes makes Zrb renderes Env's `default` value as Jinja template.
=======
## Env

Env has an attribute named `should_render` that defaults to `True`. If this attribute is `True`, Zrb will allow you to put a Jinja syntax as Env's `default` value.
>>>>>>> fd461ca8

```python
from zrb import runner, Env, CmdTask

task = CmdTask(
    name='task',
    envs=[
        Env(
            name='NOT_RENDERED_ENV',
            default='{{ something }}',
            should_render=False
        ),
        Env(
            name='RENDERED_ENV',
            default='{{ task.get_execution_id() }}',
            should_render=True # The default value
        ),
    ],
    cmd=[
        'echo "NOT_RENDERED_ENV $NOT_RENDERED_ENV"',
        'echo "RENDERED_ENV $RENDERED_ENV"',
    ]
)
runner.register(task)
```

```bash
zrb task
```

```
NOT_RENDERED_ENV {{ something }}
RENDERED_ENV crimson-metallum-07790
```

<<<<<<< HEAD
# EnvFile

EnvFile also has an attribute named `should_render` that defaults to `True`.

If EnvFile's `should_render` is `True`, Zrb will parse the environment values in your environment file as Jinja syntax.
=======
## EnvFile

EnvFile also has an attribute named `should_render` that defaults to `True`.

If EnvFile's `should_render` is `True`, Zrb will parse the values of your environment file as Jinja syntax.
>>>>>>> fd461ca8


🔖 [Table of Contents](../README.md) / [Concepts](README.md)<|MERGE_RESOLUTION|>--- conflicted
+++ resolved
@@ -4,7 +4,6 @@
 
 Most Task, Env, and Input properties accept Jinja syntax as a value. Let's see some of them.
 
-<<<<<<< HEAD
 Let's see some available objects in Zrb's Jinja template:
 
 - `datetime`: Python datetime module.
@@ -72,12 +71,7 @@
 
 # Env
 
-Env has an attribute named `should_render` that defaults to `True`. This attributes makes Zrb renderes Env's `default` value as Jinja template.
-=======
-## Env
-
-Env has an attribute named `should_render` that defaults to `True`. If this attribute is `True`, Zrb will allow you to put a Jinja syntax as Env's `default` value.
->>>>>>> fd461ca8
+Env has an attribute named `should_render` that defaults to `True`. This attributes makes Zrb renders Env's `default` value as Jinja template.
 
 ```python
 from zrb import runner, Env, CmdTask
@@ -113,19 +107,11 @@
 RENDERED_ENV crimson-metallum-07790
 ```
 
-<<<<<<< HEAD
 # EnvFile
 
 EnvFile also has an attribute named `should_render` that defaults to `True`.
 
 If EnvFile's `should_render` is `True`, Zrb will parse the environment values in your environment file as Jinja syntax.
-=======
-## EnvFile
-
-EnvFile also has an attribute named `should_render` that defaults to `True`.
-
-If EnvFile's `should_render` is `True`, Zrb will parse the values of your environment file as Jinja syntax.
->>>>>>> fd461ca8
 
 
 🔖 [Table of Contents](../README.md) / [Concepts](README.md)