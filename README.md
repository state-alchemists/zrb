# Alpha

This is a python program

# Config

- `NAME`: name

<<<<<<< HEAD
Test
=======
Test from monorepo
>>>>>>> 00d694b0
<|MERGE_RESOLUTION|>--- conflicted
+++ resolved
@@ -6,8 +6,4 @@
 
 - `NAME`: name
 
-<<<<<<< HEAD
-Test
-=======
-Test from monorepo
->>>>>>> 00d694b0
+Test from monorepo