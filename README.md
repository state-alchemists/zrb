# Alpha

This is a python program

# Config

- `NAME`: name

Test from monorepo

<<<<<<< HEAD
Test again from monorepo
=======
Test from subrepo
>>>>>>> 77cbbeb0
<|MERGE_RESOLUTION|>--- conflicted
+++ resolved
@@ -4,12 +4,4 @@
 
 # Config
 
-- `NAME`: name
-
-Test from monorepo
-
-<<<<<<< HEAD
-Test again from monorepo
-=======
-Test from subrepo
->>>>>>> 77cbbeb0
+- `NAME`: name