--- conflicted
+++ resolved
@@ -5,8 +5,3 @@
 # Config
 
 - `NAME`: name
-<<<<<<< HEAD
-
-from repo
-=======
->>>>>>> 12a6afc5
