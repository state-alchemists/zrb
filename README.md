# Alpha

This is a python program

# Config

- `NAME`: name

<<<<<<< HEAD
from repo
=======
from subrepo
>>>>>>> cb2b3295
<|MERGE_RESOLUTION|>--- conflicted
+++ resolved
@@ -4,10 +4,4 @@
 
 # Config
 
-- `NAME`: name
-
-<<<<<<< HEAD
-from repo
-=======
-from subrepo
->>>>>>> cb2b3295
+- `NAME`: name