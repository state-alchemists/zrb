--- conflicted
+++ resolved
@@ -6,8 +6,4 @@
 
 - `NAME`: name
 
-<<<<<<< HEAD
-from repo
-=======
-from subrepo
->>>>>>> c742f54a
+from subrepo