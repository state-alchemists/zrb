package main

import (
	"fmt"
	"os"
)

func main() {
	name := os.Getenv("NAME")
	if name == "" {
<<<<<<< HEAD
		// Add default value (main repo)
=======
		// Add default value (subrepo)
>>>>>>> 88c6fe51
		name = "World"
	}
	fmt.Printf("Hello %s\n", name)
}<|MERGE_RESOLUTION|>--- conflicted
+++ resolved
@@ -8,11 +8,6 @@
 func main() {
 	name := os.Getenv("NAME")
 	if name == "" {
-<<<<<<< HEAD
-		// Add default value (main repo)
-=======
-		// Add default value (subrepo)
->>>>>>> 88c6fe51
 		name = "World"
 	}
 	fmt.Printf("Hello %s\n", name)
