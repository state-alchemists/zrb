--- conflicted
+++ resolved
@@ -8,11 +8,6 @@
 func main() {
 	name := os.Getenv("NAME")
 	if name == "" {
-<<<<<<< HEAD
-		// from repo
-=======
-		// from subrepo
->>>>>>> 704efa3b
 		name = "World"
 	}
 	fmt.Printf("Hello %s\n", name)
