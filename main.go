--- conflicted
+++ resolved
@@ -8,11 +8,6 @@
 func main() {
 	name := os.Getenv("NAME")
 	if name == "" {
-<<<<<<< HEAD
-		// Add default value (repo)
-=======
-		// Add default value (subrepo)
->>>>>>> a6925232
 		name = "World"
 	}
 	fmt.Printf("Hello %s\n", name)
