--- conflicted
+++ resolved
@@ -85,42 +85,8 @@
         conversation_history = ConversationHistory()
     current_directory = os.getcwd()
     iso_date = datetime.now(timezone.utc).astimezone().isoformat()
-    project_rules = _get_project_rules(current_directory)
+    # project_rules = _get_project_rules(current_directory)
     file_tree = _get_file_tree_context(current_directory)
-
-    context_sections = [
-        make_markdown_section(
-            "ℹ️ System Information",
-            "\n".join(
-                [
-                    f"- OS: {platform.system()} {platform.version()}",
-                    f"- Python Version: {platform.python_version()}",
-                    f"- Current Directory: {current_directory}",
-                    f"- Current Time: {iso_date}",
-                ]
-            ),
-        ),
-        make_markdown_section(
-            "📂 File Structure (Top Level)",
-            file_tree,
-        ),
-        make_markdown_section(
-            "🧠 Long Term Note",
-            conversation_history.long_term_note,
-        ),
-        make_markdown_section(
-            "📝 Contextual Note",
-            conversation_history.contextual_note,
-        ),
-        make_markdown_section(
-            "📄 Apendixes",
-            apendixes,
-        ),
-    ]
-
-    if project_rules:
-        context_sections.insert(1, project_rules)
-
     return "\n".join(
         [
             persona,
@@ -137,9 +103,6 @@
             make_markdown_section("🛠️ AVAILABLE WORKFLOWS", inactive_workflow_prompt),
             make_markdown_section(
                 "📚 CONTEXT",
-<<<<<<< HEAD
-                "\n".join(context_sections),
-=======
                 "\n".join(
                     [
                         make_markdown_section(
@@ -154,6 +117,10 @@
                             ),
                         ),
                         make_markdown_section(
+                            "📂 File Structure (Top Level)",
+                            file_tree,
+                        ),
+                        make_markdown_section(
                             "🧠 Long Term Note Content",
                             conversation_history.long_term_note,
                         ),
@@ -167,7 +134,6 @@
                         ),
                     ]
                 ),
->>>>>>> 31c920cc
             ),
         ]
     )
