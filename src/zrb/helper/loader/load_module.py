import importlib.util
import os
import re
import sys
<<<<<<< HEAD
=======
import importlib.util
>>>>>>> 762f8922
from functools import lru_cache

from zrb.helper.accessories.color import colored
from zrb.helper.log import logger
from zrb.helper.typecheck import typechecked

pattern = re.compile("[^a-zA-Z0-9]")


@lru_cache
@typechecked
def load_module(script_path: str, add_to_system: bool = False):
    if not os.path.isfile(script_path):
        return
<<<<<<< HEAD
    script_dir_path = os.path.dirname(script_path)
    _append_dir_to_sys_path(script_dir_path)
    _append_dir_to_python_path(script_dir_path)
=======
    if add_to_system:
        script_dir_path = os.path.dirname(script_path)
        _append_dir_to_sys_path(script_dir_path)
        _append_dir_to_python_path(script_dir_path)
>>>>>>> 762f8922
    _exec_script_as_module(script_path)


def _exec_script_as_module(script_path: str):
    module_name = pattern.sub("", script_path)
    logger.info(colored(f"Get module spec: {script_path}", attrs=["dark"]))
    spec = importlib.util.spec_from_file_location(module_name, script_path)
    logger.info(colored(f"Create module: {script_path}", attrs=["dark"]))
    module = importlib.util.module_from_spec(spec)
    logger.info(colored(f"Exec module: {script_path}", attrs=["dark"]))
    spec.loader.exec_module(module)
    logger.info(colored(f"Module executed: {script_path}", attrs=["dark"]))


def _append_dir_to_sys_path(dir_path: str):
    sys.path.append(dir_path)
    logger.info(colored(f"Set sys.path to {sys.path}", attrs=["dark"]))


def _append_dir_to_python_path(dir_path: str):
    new_python_path = _get_new_python_path(dir_path)
    logger.info(colored(f"Set PYTHONPATH to {new_python_path}", attrs=["dark"]))
    os.environ["PYTHONPATH"] = new_python_path


def _get_new_python_path(dir_path: str) -> str:
    current_python_path = os.getenv("PYTHONPATH")
    if current_python_path is None or current_python_path == "":
        return dir_path
    return ":".join([current_python_path, dir_path])<|MERGE_RESOLUTION|>--- conflicted
+++ resolved
@@ -2,10 +2,6 @@
 import os
 import re
 import sys
-<<<<<<< HEAD
-=======
-import importlib.util
->>>>>>> 762f8922
 from functools import lru_cache
 
 from zrb.helper.accessories.color import colored
@@ -20,16 +16,9 @@
 def load_module(script_path: str, add_to_system: bool = False):
     if not os.path.isfile(script_path):
         return
-<<<<<<< HEAD
     script_dir_path = os.path.dirname(script_path)
     _append_dir_to_sys_path(script_dir_path)
     _append_dir_to_python_path(script_dir_path)
-=======
-    if add_to_system:
-        script_dir_path = os.path.dirname(script_path)
-        _append_dir_to_sys_path(script_dir_path)
-        _append_dir_to_python_path(script_dir_path)
->>>>>>> 762f8922
     _exec_script_as_module(script_path)
 
 
