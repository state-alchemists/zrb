import os
<<<<<<< HEAD
import traceback
=======
>>>>>>> 762f8922
from functools import lru_cache

import click

from zrb.config.config import init_scripts, should_load_builtin, version
from zrb.helper.accessories.color import colored
from zrb.helper.loader.load_module import load_module
from zrb.helper.log import logger
from zrb.helper.typecheck import typechecked
from zrb.runner import runner

HELP = f"""
                bb
   zzzzz rr rr  bb
     zz  rrr  r bbbbbb
    zz   rr     bb   bb
   zzzzz rr     bbbbbb   {version}
   _ _ . .  . _ .  _ . . .

Super framework for your super app.

☕ Donate at: https://stalchmst.com/donation
🐙 Submit issues/PR at: https://github.com/state-alchemists/zrb
🐤 Follow us at: https://twitter.com/zarubastalchmst
"""


class MultilineHelpClickGroup(click.Group):
    def format_help_text(self, ctx, formatter):
        formatter.write(self.help)


@lru_cache
@typechecked
def create_cli() -> click.Group:
    logger.info(colored("Prepare CLI", attrs=["dark"]))
    zrb_cli_group = MultilineHelpClickGroup(name="zrb", help=HELP)
    # Load default tasks
    if should_load_builtin:
        logger.info(colored("Load builtins", attrs=["dark"]))
        from zrb import builtin

        assert builtin
    # Load zrb_init.py
    project_dir = os.getenv("ZRB_PROJECT_DIR", os.getcwd())
    project_script = os.path.join(project_dir, "zrb_init.py")
<<<<<<< HEAD
    load_module(script_path=project_script)
    # load from ZRB_INIT_SCRIPTS environment
    for init_script in init_scripts:
        logger.info(colored(f"Load module from {init_script}", attrs=["dark"]))
        try:
            load_module(script_path=init_script)
        except Exception:
            logger.error(
                colored(f"Failed to load module from {init_script}", color="red", attrs=["bold"])
            )
            traceback.print_exc()
=======
    load_module(script_path=project_script, add_to_system=True)
>>>>>>> 762f8922
    # Serve all tasks registered to runner
    logger.info(colored("Serve CLI", attrs=["dark"]))
    cli = runner.serve(zrb_cli_group)
    return cli<|MERGE_RESOLUTION|>--- conflicted
+++ resolved
@@ -1,8 +1,5 @@
 import os
-<<<<<<< HEAD
 import traceback
-=======
->>>>>>> 762f8922
 from functools import lru_cache
 
 import click
@@ -49,7 +46,6 @@
     # Load zrb_init.py
     project_dir = os.getenv("ZRB_PROJECT_DIR", os.getcwd())
     project_script = os.path.join(project_dir, "zrb_init.py")
-<<<<<<< HEAD
     load_module(script_path=project_script)
     # load from ZRB_INIT_SCRIPTS environment
     for init_script in init_scripts:
@@ -57,13 +53,10 @@
         try:
             load_module(script_path=init_script)
         except Exception:
-            logger.error(
-                colored(f"Failed to load module from {init_script}", color="red", attrs=["bold"])
-            )
+            logger.error(colored(
+                f"Failed to load module from {init_script}", color="red", attrs=["bold"]
+            ))
             traceback.print_exc()
-=======
-    load_module(script_path=project_script, add_to_system=True)
->>>>>>> 762f8922
     # Serve all tasks registered to runner
     logger.info(colored("Serve CLI", attrs=["dark"]))
     cli = runner.serve(zrb_cli_group)
