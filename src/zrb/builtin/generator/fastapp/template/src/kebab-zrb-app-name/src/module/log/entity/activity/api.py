--- conflicted
+++ resolved
@@ -36,11 +36,7 @@
                 criterion={},
                 limit=limit,
                 offset=offset,
-<<<<<<< HEAD
-                user_token_data=user_token_data.model_dump()
-=======
-                user_token_data=user_token_data.dict(),
->>>>>>> abd34207
+                user_token_data=user_token_data.model_dump(),
             )
             return ActivityResult(**result_dict)
         except Exception as e:
@@ -56,12 +52,9 @@
             raise HTTPAPIException(403, "Unauthorized")
         try:
             result_dict = await rpc_caller.call(
-<<<<<<< HEAD
-                'log_get_activity_by_id',
-                id=id, user_token_data=user_token_data.model_dump()
-=======
-                "log_get_activity_by_id", id=id, user_token_data=user_token_data.dict()
->>>>>>> abd34207
+                "log_get_activity_by_id",
+                id=id,
+                user_token_data=user_token_data.model_dump(),
             )
             return Activity(**result_dict)
         except Exception as e:
