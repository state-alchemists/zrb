from typing import Any, Mapping
from abc import ABC, abstractmethod
from core.error import HTTPAPIException
from module.auth.schema.token import AccessTokenData
from datetime import datetime, timedelta
from jose import jwt

import jsons


class AccessTokenUtil(ABC):
    @abstractmethod
    def encode(self, token_data: AccessTokenData) -> str:
        pass

    @abstractmethod
    def decode(
        self, token_str: str, parse_expired_token: bool = False
    ) -> AccessTokenData:
        pass


class JWTAccessTokenUtil(AccessTokenUtil):
    def __init__(self, secret_key: str, algorithm: str = "HS256"):
        self.secret_key = secret_key
        self.algorithm = algorithm

    def encode(self, data: AccessTokenData) -> str:
<<<<<<< HEAD
        expire_time = datetime.utcnow() + timedelta(
            seconds=data.expire_seconds
        )
        sub = jsons.dumps(data.model_dump())
        data_dict = {'sub': sub, 'exp': expire_time}
        encoded_jwt = jwt.encode(
            data_dict, self.secret_key, algorithm=self.algorithm
        )
=======
        expire_time = datetime.utcnow() + timedelta(seconds=data.expire_seconds)
        sub = jsons.dumps(data.dict())
        data_dict = {"sub": sub, "exp": expire_time}
        encoded_jwt = jwt.encode(data_dict, self.secret_key, algorithm=self.algorithm)
>>>>>>> abd34207
        return encoded_jwt

    def decode(self, token: str, parse_expired_token: bool = False) -> AccessTokenData:
        try:
            decoded_data = jwt.decode(
                token,
                self.secret_key,
                algorithms=[self.algorithm],
                options=self._get_decode_options(parse_expired_token),
            )
            sub = jsons.loads(decoded_data["sub"])
            token_data = AccessTokenData.parse_obj(sub)
            if not parse_expired_token:
                expire_time = decoded_data["exp"]
                token_data.expire_seconds = (
                    datetime.fromtimestamp(expire_time) - datetime.utcnow()
                ).total_seconds()
                if token_data.expire_seconds < 0:
                    raise HTTPAPIException(422, "Expired token")
            return token_data
        except jwt.JWTError:
            raise HTTPAPIException(422, "Invalid token")

    def _get_decode_options(self, parse_expired_token: bool) -> Mapping[str, Any]:
        if parse_expired_token:
            return {"verify_exp": False}
        return {}<|MERGE_RESOLUTION|>--- conflicted
+++ resolved
@@ -26,21 +26,10 @@
         self.algorithm = algorithm
 
     def encode(self, data: AccessTokenData) -> str:
-<<<<<<< HEAD
-        expire_time = datetime.utcnow() + timedelta(
-            seconds=data.expire_seconds
-        )
+        expire_time = datetime.utcnow() + timedelta(seconds=data.expire_seconds)
         sub = jsons.dumps(data.model_dump())
-        data_dict = {'sub': sub, 'exp': expire_time}
-        encoded_jwt = jwt.encode(
-            data_dict, self.secret_key, algorithm=self.algorithm
-        )
-=======
-        expire_time = datetime.utcnow() + timedelta(seconds=data.expire_seconds)
-        sub = jsons.dumps(data.dict())
         data_dict = {"sub": sub, "exp": expire_time}
         encoded_jwt = jwt.encode(data_dict, self.secret_key, algorithm=self.algorithm)
->>>>>>> abd34207
         return encoded_jwt
 
     def decode(self, token: str, parse_expired_token: bool = False) -> AccessTokenData:
