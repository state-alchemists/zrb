from typing import Any, Callable, Mapping, Optional
from core.messagebus.messagebus import (
    Consumer,
    TEventHandler,
    MessageSerializer,
    must_get_message_serializer,
)
from core.messagebus.kafka.admin import KafkaAdmin, must_get_kafka_admin
from aiokafka import AIOKafkaConsumer, __version__
from aiokafka.consumer.consumer import RoundRobinPartitionAssignor

import asyncio
import inspect
import logging


class KafkaConsumer(Consumer):
    def __init__(
        self,
        logger: logging.Logger,
        bootstrap_servers: str,
        client_id="aiokafka-" + __version__,
        group_id: Optional[str] = None,
        key_deserializer=None,
        value_deserializer=None,
        fetch_max_wait_ms=500,
        fetch_max_bytes=52428800,
        fetch_min_bytes=1,
        max_partition_fetch_bytes=1 * 1024 * 1024,
        request_timeout_ms=40 * 1000,
        retry_backoff_ms=100,
        auto_offset_reset="latest",
        enable_auto_commit=True,
        auto_commit_interval_ms=5000,
        check_crcs=True,
        metadata_max_age_ms=5 * 60 * 1000,
        partition_assignment_strategy=(RoundRobinPartitionAssignor,),
        max_poll_interval_ms=300000,
        rebalance_timeout_ms=None,
        session_timeout_ms=10000,
        heartbeat_interval_ms=3000,
        consumer_timeout_ms=200,
        max_poll_records=None,
        ssl_context=None,
        security_protocol="PLAINTEXT",
        api_version="auto",
        exclude_internal_topics=True,
        connections_max_idle_ms=540000,
        isolation_level="read_uncommitted",
        sasl_mechanism="PLAIN",
        sasl_plain_password=None,
        sasl_plain_username=None,
        sasl_kerberos_service_name="kafka",
        sasl_kerberos_domain_name=None,
        sasl_oauth_token_provider=None,
        serializer: Optional[MessageSerializer] = None,
        kafka_admin: Optional[KafkaAdmin] = None,
        retry: int = 3,
<<<<<<< HEAD
        retry_interval: int = 10,
        identifier='kafka-consumer'
=======
        retry_interval: int = 3,
        identifier="kafka-consumer",
>>>>>>> abd34207
    ):
        self.logger = logger
        self.serializer = must_get_message_serializer(serializer)
        self.kafka_admin = must_get_kafka_admin(
            logger=logger,
            kafka_admin=kafka_admin,
            bootstrap_servers=bootstrap_servers,
            security_protocol=security_protocol,
            sasl_mechanism=sasl_mechanism,
            sasl_plain_password=sasl_plain_password,
            sasl_plain_username=sasl_plain_username,
            sasl_kerberos_service_name=sasl_kerberos_service_name,
            sasl_kerberos_domain_name=sasl_kerberos_domain_name,
            sasl_oauth_token_provider=sasl_oauth_token_provider,
        )
        self.bootstrap_servers = bootstrap_servers
        self.client_id = client_id
        self.group_id = group_id
        self.key_deserializer = key_deserializer
        self.value_deserializer = value_deserializer
        self.fetch_max_wait_ms = fetch_max_wait_ms
        self.fetch_max_bytes = fetch_max_bytes
        self.fetch_min_bytes = fetch_min_bytes
        self.max_partition_fetch_bytes = max_partition_fetch_bytes
        self.request_timeout_ms = request_timeout_ms
        self.retry_backoff_ms = retry_backoff_ms
        self.auto_offset_reset = auto_offset_reset
        self.enable_auto_commit = enable_auto_commit
        self.auto_commit_interval_ms = auto_commit_interval_ms
        self.check_crcs = check_crcs
        self.metadata_max_age_ms = metadata_max_age_ms
        self.partition_assignment_strategy = partition_assignment_strategy
        self.max_poll_interval_ms = max_poll_interval_ms
        self.rebalance_timeout_ms = rebalance_timeout_ms
        self.session_timeout_ms = session_timeout_ms
        self.heartbeat_interval_ms = heartbeat_interval_ms
        self.consumer_timeout_ms = consumer_timeout_ms
        self.max_poll_records = max_poll_records
        self.ssl_context = ssl_context
        self.security_protocol = security_protocol
        self.api_version = api_version
        self.exclude_internal_topics = exclude_internal_topics
        self.connections_max_idle_ms = connections_max_idle_ms
        self.isolation_level = isolation_level
        self.sasl_mechanism = sasl_mechanism
        self.sasl_plain_password = sasl_plain_password
        self.sasl_plain_username = sasl_plain_username
        self.sasl_kerberos_service_name = sasl_kerberos_service_name
        self.sasl_kerberos_domain_name = sasl_kerberos_domain_name
        self.sasl_oauth_token_provider = sasl_oauth_token_provider
        self.consumer: Optional[AIOKafkaConsumer] = None
        self.retry = retry
        self.retry_interval = retry_interval
        self._handlers: Mapping[str, TEventHandler] = {}
        self._is_start_triggered = False
        self._is_stop_triggered = False
        self._topic_to_event_map: Mapping[str, str] = {}
        self.identifier = identifier

    def register(self, event_name: str) -> Callable[[TEventHandler], Any]:
        def wrapper(handler: TEventHandler):
            self.logger.warning(
                f'🐼 [{self.identifier}] Register handler for "{event_name}"'
            )
            self._handlers[event_name] = handler
            return handler

        return wrapper

    async def start(self):
        if self._is_start_triggered:
            return
        self._is_start_triggered = True
        return await self._start(self.retry)

    async def stop(self):
        if self._is_stop_triggered:
            return
        self._is_stop_triggered = True
        await self._disconnect()

    async def _start(self, retry: int):
        try:
            if self.consumer is None:
                await self._connect()
            await self._init_topics()
            topics = list(self._topic_to_event_map.keys())
            self.logger.warning(f"🐼 [{self.identifier}] Subscribe to topics: {topics}")
            self.consumer.subscribe(topics=topics)
            async for message in self.consumer:
                topic_name = message.topic
                event_name = self._topic_to_event_map[topic_name]
                message_handler = self._handlers.get(event_name)
                decoded_value = self.serializer.decode(event_name, message.value)
                self.logger.info(
                    f'🐼 [{self.identifier}] Consume from "{topic_name}": '
                    + f"{decoded_value}"
                )
                await self._run_handler(message_handler, decoded_value)
            retry = self.retry
        except (asyncio.CancelledError, GeneratorExit, Exception) as e:
            if retry > 0:
                self.logger.error(f"🐼 [{self.identifier}]", exc_info=True)
            if retry == 0:
                self.logger.error(
                    f"🐼 [{self.identifier}] Failed to consume message after "
                    + f"{self.retry} attempts"
                )
                self.logger.fatal(f"🐼 [{self.identifier}] Cannot retry")
                raise e
            self.logger.warning(f"🐼 [{self.identifier}] Retry to consume")
            await self._disconnect()
            await asyncio.sleep(self.retry_interval)
            await self._start(retry - 1)
        finally:
            await self._disconnect()

    async def _init_topics(self):
        event_names = self._handlers.keys()
        await self.kafka_admin.create_events(event_names)
        self._topic_to_event_map = {
            event_name: self.kafka_admin.get_topic_name(event_name)
            for event_name in event_names
        }

    async def _connect(self):
        self.logger.info(f"🐼 [{self.identifier}] Create kafka consumer")
        self.consumer = AIOKafkaConsumer(
            bootstrap_servers=self.bootstrap_servers,
            client_id=self.client_id,
            group_id=self.group_id,
            key_deserializer=self.key_deserializer,
            value_deserializer=self.value_deserializer,
            fetch_max_wait_ms=self.fetch_max_wait_ms,
            fetch_max_bytes=self.fetch_max_bytes,
            fetch_min_bytes=self.fetch_min_bytes,
            max_partition_fetch_bytes=self.max_partition_fetch_bytes,
            request_timeout_ms=self.request_timeout_ms,
            retry_backoff_ms=self.retry_backoff_ms,
            auto_offset_reset=self.auto_offset_reset,
            enable_auto_commit=self.enable_auto_commit,
            auto_commit_interval_ms=self.auto_commit_interval_ms,
            check_crcs=self.check_crcs,
            metadata_max_age_ms=self.metadata_max_age_ms,
            partition_assignment_strategy=self.partition_assignment_strategy,
            max_poll_interval_ms=self.max_poll_interval_ms,
            rebalance_timeout_ms=self.rebalance_timeout_ms,
            session_timeout_ms=self.session_timeout_ms,
            heartbeat_interval_ms=self.heartbeat_interval_ms,
            consumer_timeout_ms=self.consumer_timeout_ms,
            max_poll_records=self.max_poll_records,
            ssl_context=self.ssl_context,
            security_protocol=self.security_protocol,
            api_version=self.api_version,
            exclude_internal_topics=self.exclude_internal_topics,
            connections_max_idle_ms=self.connections_max_idle_ms,
            isolation_level=self.isolation_level,
            sasl_mechanism=self.sasl_mechanism,
            sasl_plain_password=self.sasl_plain_password,
            sasl_plain_username=self.sasl_plain_username,
            sasl_kerberos_service_name=self.sasl_kerberos_service_name,
            sasl_kerberos_domain_name=self.sasl_kerberos_domain_name,
            sasl_oauth_token_provider=self.sasl_oauth_token_provider,
        )
        self.logger.info(f"🐼 [{self.identifier}] Start kafka consumer")
        await self.consumer.start()
        self.logger.info(f"🐼 [{self.identifier}] Kafka consumer started")

    async def _disconnect(self):
        if self.consumer is not None:
            try:
                self.logger.info(
                    f"🐼 [{self.identifier}] Unsubscribe kafka consumer "
                    + "from all topics"
                )
                self.consumer.unsubscribe()
                self.logger.info(f"🐼 [{self.identifier}] Stop kafka consumer")
                await self.consumer.stop()
                self.logger.info(f"🐼 [{self.identifier}] Kafka consumer stopped")
            except (asyncio.CancelledError, GeneratorExit, Exception):
                self.logger.error(f"🐼 [{self.identifier}]", exc_info=True)
        self.consumer = None

    async def _run_handler(self, message_handler: TEventHandler, decoded_value: Any):
        if inspect.iscoroutinefunction(message_handler):
            return asyncio.create_task(message_handler(decoded_value))
        return message_handler(decoded_value)<|MERGE_RESOLUTION|>--- conflicted
+++ resolved
@@ -56,13 +56,8 @@
         serializer: Optional[MessageSerializer] = None,
         kafka_admin: Optional[KafkaAdmin] = None,
         retry: int = 3,
-<<<<<<< HEAD
         retry_interval: int = 10,
-        identifier='kafka-consumer'
-=======
-        retry_interval: int = 3,
         identifier="kafka-consumer",
->>>>>>> abd34207
     ):
         self.logger = logger
         self.serializer = must_get_message_serializer(serializer)
