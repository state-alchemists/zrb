from typing import Annotated, List, Mapping
from fastapi import FastAPI, Depends
from fastapi.security import OAuth2PasswordRequestForm
from logging import Logger
from core.messagebus import Publisher
from core.rpc import Caller
from core.error import HTTPAPIException
from module.auth.core import Authorizer
from module.auth.schema.user import User, UserData, UserResult, UserLogin
from module.auth.schema.token import AccessTokenData, TokenResponse
from module.auth.schema.request import RefreshTokenRequest, IsAuthorizedRequest
from module.auth.component import access_token_scheme, bearer_token_scheme


def register_auth_api(
    logger: Logger,
    app: FastAPI,
    authorizer: Authorizer,
    rpc_caller: Caller,
    publisher: Publisher,
):
    logger.info('🥪 Register Login API for "auth.user"')

    @app.post("/api/v1/auth/login-oauth", response_model=TokenResponse)
    async def login_oauth(
        form_data: Annotated[OAuth2PasswordRequestForm, Depends()]
    ) -> TokenResponse:
        data = UserLogin(identity=form_data.username, password=form_data.password)
        return await _create_token(data=data)

    @app.post("/api/v1/auth/login", response_model=TokenResponse)
    async def login(data: UserLogin) -> TokenResponse:
        return await _create_token(data=data)

    async def _create_token(data: UserLogin) -> TokenResponse:
        try:
            token_response_dict = await rpc_caller.call(
<<<<<<< HEAD
                'auth_create_token', login_data=data.model_dump()
=======
                "auth_create_token", login_data=data.dict()
>>>>>>> abd34207
            )
            return TokenResponse(**token_response_dict)
        except Exception as e:
            raise HTTPAPIException(error=e)

    @app.post("/api/v1/auth/refresh-token", response_model=TokenResponse)
    async def refresh_token(
        data: RefreshTokenRequest, refresh_token: str = Depends(bearer_token_scheme)
    ) -> TokenResponse:
        try:
            token_response_dict = await rpc_caller.call(
                "auth_refresh_token",
                refresh_token=refresh_token,
                access_token=data.access_token,
            )
            return TokenResponse(**token_response_dict)
        except Exception as e:
            raise HTTPAPIException(error=e)

    @app.post("/api/v1/auth/is-authorized", response_model=Mapping[str, bool])
    async def is_authorized(
        data: IsAuthorizedRequest,
        user_token_data: AccessTokenData = Depends(access_token_scheme),
    ) -> Mapping[str, str]:
        try:
            user_id = user_token_data.user_id
            return await rpc_caller.call(
                "auth_is_user_authorized",
                id=user_id,
                permission_name=data.permission_names,
            )
        except Exception as e:
            raise HTTPAPIException(error=e)


def register_api(
    logger: Logger,
    app: FastAPI,
    authorizer: Authorizer,
    rpc_caller: Caller,
    publisher: Publisher,
):
    logger.info('🥪 Register API for "auth.user"')

    @app.get("/api/v1/auth/users", response_model=UserResult)
    async def get_users(
        keyword: str = "",
        limit: int = 100,
        offset: int = 0,
        user_token_data: AccessTokenData = Depends(access_token_scheme),
    ):
        if not await authorizer.is_having_permission(
            user_token_data.user_id, "auth:user:get"
        ):
            raise HTTPAPIException(403, "Unauthorized")
        try:
            result_dict = await rpc_caller.call(
                "auth_get_user",
                keyword=keyword,
                criterion={},
                limit=limit,
                offset=offset,
<<<<<<< HEAD
                user_token_data=user_token_data.model_dump()
=======
                user_token_data=user_token_data.dict(),
>>>>>>> abd34207
            )
            return UserResult(**result_dict)
        except Exception as e:
            raise HTTPAPIException(error=e)

    @app.get("/api/v1/auth/users/{id}", response_model=User)
    async def get_user_by_id(
        id: str, user_token_data: AccessTokenData = Depends(access_token_scheme)
    ):
        if not await authorizer.is_having_permission(
            user_token_data.user_id, "auth:user:get_by_id"
        ):
            raise HTTPAPIException(403, "Unauthorized")
        try:
            result_dict = await rpc_caller.call(
<<<<<<< HEAD
                'auth_get_user_by_id',
                id=id, user_token_data=user_token_data.model_dump()
=======
                "auth_get_user_by_id", id=id, user_token_data=user_token_data.dict()
>>>>>>> abd34207
            )
            return User(**result_dict)
        except Exception as e:
            raise HTTPAPIException(error=e)

    @app.post("/api/v1/auth/users", response_model=User)
    async def insert_user(
        data: UserData, user_token_data: AccessTokenData = Depends(access_token_scheme)
    ):
        if not await authorizer.is_having_permission(
            user_token_data.user_id, "auth:user:insert"
        ):
            raise HTTPAPIException(403, "Unauthorized")
        try:
            result_dict = await rpc_caller.call(
<<<<<<< HEAD
                'auth_insert_user',
                data=data.model_dump(), user_token_data=user_token_data.model_dump()
=======
                "auth_insert_user",
                data=data.dict(),
                user_token_data=user_token_data.dict(),
>>>>>>> abd34207
            )
            return User(**result_dict)
        except Exception as e:
            raise HTTPAPIException(error=e)

    @app.put("/api/v1/auth/users/{id}", response_model=User)
    async def update_user(
        id: str,
        data: UserData,
        user_token_data: AccessTokenData = Depends(access_token_scheme),
    ):
        if not await authorizer.is_having_permission(
            user_token_data.user_id, "auth:user:update"
        ):
            raise HTTPAPIException(403, "Unauthorized")
        try:
            result_dict = await rpc_caller.call(
<<<<<<< HEAD
                'auth_update_user',
                id=id, data=data.model_dump(), user_token_data=user_token_data.model_dump()
=======
                "auth_update_user",
                id=id,
                data=data.dict(),
                user_token_data=user_token_data.dict(),
>>>>>>> abd34207
            )
            return User(**result_dict)
        except Exception as e:
            raise HTTPAPIException(error=e)

    @app.delete("/api/v1/auth/users/{id}", response_model=User)
    async def delete_user(
        id: str, user_token_data: AccessTokenData = Depends(access_token_scheme)
    ):
        if not await authorizer.is_having_permission(
            user_token_data.user_id, "auth:user:delete"
        ):
            raise HTTPAPIException(403, "Unauthorized")
        try:
            result_dict = await rpc_caller.call(
<<<<<<< HEAD
                'auth_delete_user',
                id=id, user_token_data=user_token_data.model_dump()
=======
                "auth_delete_user", id=id, user_token_data=user_token_data.dict()
>>>>>>> abd34207
            )
            return User(**result_dict)
        except Exception as e:
            raise HTTPAPIException(error=e)<|MERGE_RESOLUTION|>--- conflicted
+++ resolved
@@ -35,11 +35,7 @@
     async def _create_token(data: UserLogin) -> TokenResponse:
         try:
             token_response_dict = await rpc_caller.call(
-<<<<<<< HEAD
-                'auth_create_token', login_data=data.model_dump()
-=======
-                "auth_create_token", login_data=data.dict()
->>>>>>> abd34207
+                "auth_create_token", login_data=data.model_dump()
             )
             return TokenResponse(**token_response_dict)
         except Exception as e:
@@ -102,11 +98,7 @@
                 criterion={},
                 limit=limit,
                 offset=offset,
-<<<<<<< HEAD
-                user_token_data=user_token_data.model_dump()
-=======
-                user_token_data=user_token_data.dict(),
->>>>>>> abd34207
+                user_token_data=user_token_data.model_dump(),
             )
             return UserResult(**result_dict)
         except Exception as e:
@@ -122,12 +114,9 @@
             raise HTTPAPIException(403, "Unauthorized")
         try:
             result_dict = await rpc_caller.call(
-<<<<<<< HEAD
-                'auth_get_user_by_id',
-                id=id, user_token_data=user_token_data.model_dump()
-=======
-                "auth_get_user_by_id", id=id, user_token_data=user_token_data.dict()
->>>>>>> abd34207
+                "auth_get_user_by_id",
+                id=id,
+                user_token_data=user_token_data.model_dump(),
             )
             return User(**result_dict)
         except Exception as e:
@@ -143,14 +132,9 @@
             raise HTTPAPIException(403, "Unauthorized")
         try:
             result_dict = await rpc_caller.call(
-<<<<<<< HEAD
-                'auth_insert_user',
-                data=data.model_dump(), user_token_data=user_token_data.model_dump()
-=======
                 "auth_insert_user",
-                data=data.dict(),
-                user_token_data=user_token_data.dict(),
->>>>>>> abd34207
+                data=data.model_dump(),
+                user_token_data=user_token_data.model_dump(),
             )
             return User(**result_dict)
         except Exception as e:
@@ -168,15 +152,10 @@
             raise HTTPAPIException(403, "Unauthorized")
         try:
             result_dict = await rpc_caller.call(
-<<<<<<< HEAD
-                'auth_update_user',
-                id=id, data=data.model_dump(), user_token_data=user_token_data.model_dump()
-=======
                 "auth_update_user",
                 id=id,
-                data=data.dict(),
-                user_token_data=user_token_data.dict(),
->>>>>>> abd34207
+                data=data.model_dump(),
+                user_token_data=user_token_data.model_dump(),
             )
             return User(**result_dict)
         except Exception as e:
@@ -192,12 +171,7 @@
             raise HTTPAPIException(403, "Unauthorized")
         try:
             result_dict = await rpc_caller.call(
-<<<<<<< HEAD
-                'auth_delete_user',
-                id=id, user_token_data=user_token_data.model_dump()
-=======
-                "auth_delete_user", id=id, user_token_data=user_token_data.dict()
->>>>>>> abd34207
+                "auth_delete_user", id=id, user_token_data=user_token_data.model_dump()
             )
             return User(**result_dict)
         except Exception as e:
