--- conflicted
+++ resolved
@@ -43,21 +43,10 @@
         result = await user_model.create_auth_token(UserLogin(**login_data))
         return result.model_dump()
 
-<<<<<<< HEAD
-    @rpc_server.register('auth_refresh_token')
-    async def refresh_token(
-        refresh_token: str, access_token: str
-    ) -> Mapping[str, str]:
-        result = await user_model.refresh_auth_token(
-            refresh_token, access_token
-        )
-        return result.model_dump()
-=======
     @rpc_server.register("auth_refresh_token")
     async def refresh_token(refresh_token: str, access_token: str) -> Mapping[str, str]:
         result = await user_model.refresh_auth_token(refresh_token, access_token)
-        return result.dict()
->>>>>>> abd34207
+        return result.model_dump()
 
     @rpc_server.register("auth_get_user")
     async def get(
@@ -86,36 +75,19 @@
         data: Mapping[str, Any], user_token_data: Mapping[str, Any]
     ) -> Mapping[str, Any]:
         user_token_data = AccessTokenData(**user_token_data)
-<<<<<<< HEAD
-        data['created_by'] = user_token_data.user_id
-        data['updated_by'] = user_token_data.user_id
-        row = await user_model.insert(
-            data=UserData(**data)
-        )
-        return row.model_dump()
-=======
         data["created_by"] = user_token_data.user_id
         data["updated_by"] = user_token_data.user_id
         row = await user_model.insert(data=UserData(**data))
-        return row.dict()
->>>>>>> abd34207
+        return row.model_dump()
 
     @rpc_server.register("auth_update_user")
     async def update(
         id: str, data: Mapping[str, Any], user_token_data: Mapping[str, Any]
     ) -> Mapping[str, Any]:
         user_token_data = AccessTokenData(**user_token_data)
-<<<<<<< HEAD
-        data['updated_by'] = user_token_data.user_id
-        row = await user_model.update(
-            id=id, data=UserData(**data)
-        )
-        return row.model_dump()
-=======
         data["updated_by"] = user_token_data.user_id
         row = await user_model.update(id=id, data=UserData(**data))
-        return row.dict()
->>>>>>> abd34207
+        return row.model_dump()
 
     @rpc_server.register("auth_delete_user")
     async def delete(id: str, user_token_data: Mapping[str, Any]) -> Mapping[str, Any]:
