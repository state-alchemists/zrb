from typing import Any, Mapping
from logging import Logger
from core.messagebus import Publisher
from core.rpc import Caller, Server
from core.repo import SearchFilter
from module.auth.component.model.permission_model import permission_model
from module.auth.schema.permission import PermissionData
from module.auth.schema.token import AccessTokenData


def register_rpc(
    logger: Logger, rpc_server: Server, rpc_caller: Caller, publisher: Publisher
):
    logger.info('🥪 Register RPC handlers for "auth.permission"')

    @rpc_server.register("auth_ensure_permission")
    async def ensure(data: Mapping[str, Any]):
        await permission_model.ensure_permission(PermissionData(**data))

    @rpc_server.register("auth_get_permission")
    async def get(
        keyword: str,
        criterion: Mapping[str, Any],
        limit: int,
        offset: int,
        user_token_data: Mapping[str, Any],
    ) -> Mapping[str, Any]:
        result = await permission_model.get(
            search_filter=SearchFilter(keyword=keyword, criterion=criterion),
            limit=limit,
            offset=offset,
        )
        return result.model_dump()

    @rpc_server.register("auth_get_permission_by_id")
    async def get_by_id(
        id: str, user_token_data: Mapping[str, Any] = {}
    ) -> Mapping[str, Any]:
        row = await permission_model.get_by_id(id)
        return row.model_dump()

    @rpc_server.register("auth_insert_permission")
    async def insert(
        data: Mapping[str, Any], user_token_data: Mapping[str, Any]
    ) -> Mapping[str, Any]:
        user_token_data = AccessTokenData(**user_token_data)
<<<<<<< HEAD
        data['created_by'] = user_token_data.user_id
        data['updated_by'] = user_token_data.user_id
        row = await permission_model.insert(
            data=PermissionData(**data)
        )
        return row.model_dump()
=======
        data["created_by"] = user_token_data.user_id
        data["updated_by"] = user_token_data.user_id
        row = await permission_model.insert(data=PermissionData(**data))
        return row.dict()
>>>>>>> abd34207

    @rpc_server.register("auth_update_permission")
    async def update(
        id: str, data: Mapping[str, Any], user_token_data: Mapping[str, Any]
    ) -> Mapping[str, Any]:
        user_token_data = AccessTokenData(**user_token_data)
<<<<<<< HEAD
        data['updated_by'] = user_token_data.user_id
        row = await permission_model.update(
            id=id, data=PermissionData(**data)
        )
        return row.model_dump()
=======
        data["updated_by"] = user_token_data.user_id
        row = await permission_model.update(id=id, data=PermissionData(**data))
        return row.dict()
>>>>>>> abd34207

    @rpc_server.register("auth_delete_permission")
    async def delete(id: str, user_token_data: Mapping[str, Any]) -> Mapping[str, Any]:
        user_token_data = AccessTokenData(**user_token_data)
        row = await permission_model.delete(id=id)
        return row.model_dump()<|MERGE_RESOLUTION|>--- conflicted
+++ resolved
@@ -44,36 +44,19 @@
         data: Mapping[str, Any], user_token_data: Mapping[str, Any]
     ) -> Mapping[str, Any]:
         user_token_data = AccessTokenData(**user_token_data)
-<<<<<<< HEAD
-        data['created_by'] = user_token_data.user_id
-        data['updated_by'] = user_token_data.user_id
-        row = await permission_model.insert(
-            data=PermissionData(**data)
-        )
-        return row.model_dump()
-=======
         data["created_by"] = user_token_data.user_id
         data["updated_by"] = user_token_data.user_id
         row = await permission_model.insert(data=PermissionData(**data))
-        return row.dict()
->>>>>>> abd34207
+        return row.model_dump()
 
     @rpc_server.register("auth_update_permission")
     async def update(
         id: str, data: Mapping[str, Any], user_token_data: Mapping[str, Any]
     ) -> Mapping[str, Any]:
         user_token_data = AccessTokenData(**user_token_data)
-<<<<<<< HEAD
-        data['updated_by'] = user_token_data.user_id
-        row = await permission_model.update(
-            id=id, data=PermissionData(**data)
-        )
-        return row.model_dump()
-=======
         data["updated_by"] = user_token_data.user_id
         row = await permission_model.update(id=id, data=PermissionData(**data))
-        return row.dict()
->>>>>>> abd34207
+        return row.model_dump()
 
     @rpc_server.register("auth_delete_permission")
     async def delete(id: str, user_token_data: Mapping[str, Any]) -> Mapping[str, Any]:
