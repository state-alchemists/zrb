import asyncio
import logging
from typing import List, Mapping, Optional

from core.messagebus.messagebus import Admin
<<<<<<< HEAD
from kafka import __version__
from kafka.admin import KafkaAdminClient, NewTopic
=======
from aiokafka.admin import AIOKafkaAdminClient, NewTopic
from aiokafka import __version__
import asyncio
import logging
>>>>>>> e7c73a2d


class KafkaEventConfig:
    def __init__(
        self, topic_name: str, num_partitions: int = 1, replication_factor: int = 1
    ):
        self.topic_name = topic_name
        self.num_partitions = num_partitions
        self.replication_factor = replication_factor


class KafkaAdmin(Admin):
    def __init__(
        self,
        logger: logging.Logger,
        bootstrap_servers: str,
        configs: Mapping[str, KafkaEventConfig],
        client_id: str = "kafka-admin-" + __version__,
        security_protocol="PLAINTEXT",
        sasl_mechanism="PLAIN",
        sasl_plain_password=None,
        sasl_plain_username=None,
        sasl_kerberos_service_name="kafka",
        sasl_kerberos_domain_name=None,
        sasl_oauth_token_provider=None,
    ):
        self.logger = logger
        self.configs = configs
        self.bootstrap_servers = bootstrap_servers
        self.client_id = client_id
        self.security_protocol = security_protocol
        self.sasl_mechanism = sasl_mechanism
        self.sasl_plain_password = sasl_plain_password
        self.sasl_plain_username = sasl_plain_username
        self.sasl_kerberos_service_name = sasl_kerberos_service_name
        self.sasl_kerberos_domain_name = sasl_kerberos_domain_name
        self.sasl_oauth_token_provider = sasl_oauth_token_provider
        self._existing_events: Mapping[str, bool] = {}

    async def create_events(self, event_names: List[str]):
        # Only handle non-existing events
        event_names = [
            event_name
            for event_name in event_names
            if event_name not in self._existing_events
        ]
        if len(event_names) == 0:
            return
        # Create topics
        topics = [self.get_new_topic(event_name) for event_name in event_names]
        try:
            admin_client = self._create_connection()
            admin_client.create_topics(topics)
            admin_client.close()
        except (asyncio.CancelledError, GeneratorExit, Exception):
            self.logger.error(
                " ".join(
                    [
                        "🐼 [kafka-admin] Something wrong when ",
                        f"creating topics: {topics}",
                    ]
                ),
                exc_info=True,
            )
        for event_name in event_names:
            self._existing_events[event_name] = True

    async def delete_events(self, event_names: List[str]):
        # Only handle existing events
        event_names = [
            event_name
            for event_name in event_names
            if event_name in self._existing_events
        ]
        if len(event_names) == 0:
            return
        # Create topic names
        topic_names = [
            self.get_topic_name(event_name)
            for event_name in event_names
            if event_name in self._existing_events
        ]
        try:
            admin_client = self._create_connection()
            admin_client.delete_topics(topic_names)
            admin_client.close()
            for event_name in event_names:
                del self._existing_events[event_name]
        except (asyncio.CancelledError, GeneratorExit, Exception):
            self.logger.error(
                " ".join(
                    [
                        "🐼 [kafka-admin] Something wrong when ",
                        f"deleting topics: {topic_names}",
                    ]
                ),
                exc_info=True,
            )

    def get_config(self, event_name: str) -> KafkaEventConfig:
        if event_name in self.configs:
            return self.configs[event_name]
        return KafkaEventConfig(topic_name=event_name)

    def get_topic_name(self, event_name: str) -> str:
        event_config = self.get_config(event_name)
        return event_config.topic_name

    def get_new_topic(self, event_name: str) -> NewTopic:
        event_config = self.get_config(event_name)
        topic = NewTopic(
            name=event_config.topic_name,
            num_partitions=event_config.num_partitions,
            replication_factor=event_config.replication_factor,
        )
        return topic

    def _create_connection(self) -> AIOKafkaAdminClient:
        return AIOKafkaAdminClient(
            bootstrap_servers=self.bootstrap_servers,
            client_id=self.client_id,
            security_protocol=self.security_protocol,
            sasl_mechanism=self.sasl_mechanism,
            sasl_plain_password=self.sasl_plain_password,
            sasl_plain_username=self.sasl_plain_username,
            sasl_kerberos_service_name=self.sasl_kerberos_service_name,
            sasl_kerberos_domain_name=self.sasl_kerberos_domain_name,
            sasl_oauth_token_provider=self.sasl_oauth_token_provider,
        )


def must_get_kafka_admin(
    logger: logging.Logger,
    kafka_admin: Optional[KafkaAdmin],
    bootstrap_servers: str,
    client_id="kafka-admin-" + __version__,
    security_protocol="PLAINTEXT",
    sasl_mechanism="PLAIN",
    sasl_plain_password=None,
    sasl_plain_username=None,
    sasl_kerberos_service_name="kafka",
    sasl_kerberos_domain_name=None,
    sasl_oauth_token_provider=None,
) -> KafkaAdmin:
    if kafka_admin is None:
        return KafkaAdmin(
            logger=logger,
            bootstrap_servers=bootstrap_servers,
            configs={},
            client_id=client_id,
            security_protocol=security_protocol,
            sasl_mechanism=sasl_mechanism,
            sasl_plain_password=sasl_plain_password,
            sasl_plain_username=sasl_plain_username,
            sasl_kerberos_service_name=sasl_kerberos_service_name,
            sasl_kerberos_domain_name=sasl_kerberos_domain_name,
            sasl_oauth_token_provider=sasl_oauth_token_provider,
        )
    return kafka_admin<|MERGE_RESOLUTION|>--- conflicted
+++ resolved
@@ -1,17 +1,9 @@
 import asyncio
 import logging
 from typing import List, Mapping, Optional
-
+from aiokafka import __version__
+from aiokafka.admin import AIOKafkaAdminClient, NewTopic
 from core.messagebus.messagebus import Admin
-<<<<<<< HEAD
-from kafka import __version__
-from kafka.admin import KafkaAdminClient, NewTopic
-=======
-from aiokafka.admin import AIOKafkaAdminClient, NewTopic
-from aiokafka import __version__
-import asyncio
-import logging
->>>>>>> e7c73a2d
 
 
 class KafkaEventConfig:
