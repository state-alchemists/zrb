--- conflicted
+++ resolved
@@ -47,13 +47,8 @@
         serializer: Optional[MessageSerializer] = None,
         kafka_admin: Optional[KafkaAdmin] = None,
         retry: int = 3,
-<<<<<<< HEAD
         retry_interval: int = 10,
-        identifier='kafka-publisher'
-=======
-        retry_interval: int = 3,
         identifier="kafka-publisher",
->>>>>>> abd34207
     ):
         self.logger = logger
         self.serializer = must_get_message_serializer(serializer)
