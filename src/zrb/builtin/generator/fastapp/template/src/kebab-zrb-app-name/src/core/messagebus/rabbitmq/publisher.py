from typing import Any, Optional
from core.messagebus.messagebus import (
    Publisher,
    MessageSerializer,
    must_get_message_serializer,
)
from core.messagebus.rabbitmq.admin import RMQAdmin, must_get_rmq_admin
from pydantic import BaseModel

import aiormq
import asyncio
import logging


class RMQPublisher(Publisher):
    def __init__(
        self,
        logger: logging.Logger,
        connection_string: str,
        serializer: Optional[MessageSerializer] = None,
        rmq_admin: Optional[RMQAdmin] = None,
        retry: int = 5,
<<<<<<< HEAD
        retry_interval: int = 10,
        identifier='rmq-publisher'
=======
        retry_interval: int = 5,
        identifier="rmq-publisher",
>>>>>>> abd34207
    ):
        self.logger = logger
        self.rmq_admin = must_get_rmq_admin(
            logger=logger, rmq_admin=rmq_admin, connection_string=connection_string
        )
        self.connection_string = connection_string
        self.connection: Optional[aiormq.Connection] = None
        self.serializer = must_get_message_serializer(serializer)
        self.retry = retry
        self.retry_interval = retry_interval
        self.identifier = identifier

    async def publish(self, event_name: str, message: Any):
        await self.rmq_admin.create_events([event_name])
        queue_name = self.rmq_admin.get_queue_name(event_name)
        exchange_name = self.rmq_admin.get_exchange_name(event_name)
        if isinstance(message, BaseModel):
            message = message.model_dump()
        for attempt in range(self.retry):
            try:
                await self._connect()
                self.logger.info(f"🐰 [{self.identifier}] Get channel")
                self.logger.info(
                    f'🐰 [{self.identifier}] Publish to "{queue_name}": ' + f"{message}"
                )
                await self.channel.basic_publish(
                    body=self.serializer.encode(event_name, message),
                    exchange=exchange_name,
                    routing_key=queue_name if exchange_name == "" else "",
                )
                return
            except (asyncio.CancelledError, GeneratorExit, Exception) as e:
                self.logger.error(
                    f"🐰 [{self.identifier}] Failed to publish message: {e}"
                )
                await self._disconnect()
                await asyncio.sleep(self.retry_interval)
                continue
        self.logger.error(
            f"🐰 [{self.identifier}] Failed to publish message after "
            + f"{self.retry} attempts"
        )
        raise RuntimeError("Failed to publish message after retrying")

    async def _connect(self):
        try:
            connection_created = False
            if self.connection is None or self.connection.is_closed:
                self.logger.info(f"🐰 [{self.identifier}] Create publisher connection")
                self.connection = await aiormq.connect(self.connection_string)
                self.logger.info(f"🐰 [{self.identifier}] Publisher connection created")
                connection_created = True
            if connection_created or self.channel is None or self.channel.is_closed:
                self.logger.info(f"🐰 [{self.identifier}] Get publisher channel")
                self.channel = await self.connection.channel()
                self.logger.info(f"🐰 [{self.identifier}] publisher channel created")
        except (asyncio.CancelledError, GeneratorExit, Exception):
            self.logger.error(f"🐰 [{self.identifier}]", exc_info=True)
            raise Exception("Cannot connect")

    async def _disconnect(self):
        try:
            if self.channel is not None and not self.channel.is_closed:
                self.logger.info(f"🐰 [{self.identifier}] Close publisher channel")
                await self.channel.close()
                self.logger.info(f"🐰 [{self.identifier}] Publisher channel closed")
        except (asyncio.CancelledError, GeneratorExit, Exception):
            self.logger.error(f"🐰 [{self.identifier}]", exc_info=True)
        try:
            if self.connection is not None and not self.connection.is_closed:
                self.logger.info(f"🐰 [{self.identifier}] Close publisher connection")
                await self.connection.close()
                self.logger.info(f"🐰 [{self.identifier}] Publisher connection closed")
        except (asyncio.CancelledError, GeneratorExit, Exception):
            self.logger.error(f"🐰 [{self.identifier}]", exc_info=True)
        self.connection = None
        self.channel = None<|MERGE_RESOLUTION|>--- conflicted
+++ resolved
@@ -20,13 +20,8 @@
         serializer: Optional[MessageSerializer] = None,
         rmq_admin: Optional[RMQAdmin] = None,
         retry: int = 5,
-<<<<<<< HEAD
         retry_interval: int = 10,
-        identifier='rmq-publisher'
-=======
-        retry_interval: int = 5,
         identifier="rmq-publisher",
->>>>>>> abd34207
     ):
         self.logger = logger
         self.rmq_admin = must_get_rmq_admin(
