--- conflicted
+++ resolved
@@ -37,14 +37,8 @@
 
     async def _publish_activity(self, action: str, result: Schema):
         activity_data = ActivityData(
-<<<<<<< HEAD
             action=action,
             entity=self.log_entity_name,
-            data=jsons.dumps(result.model_dump())
+            data=jsons.dumps(result.model_dump()),
         )
-        await self.publisher.publish('log_new_activity', activity_data.model_dump())
-=======
-            action=action, entity=self.log_entity_name, data=jsons.dumps(result.dict())
-        )
-        await self.publisher.publish("log_new_activity", activity_data.dict())
->>>>>>> abd34207
+        await self.publisher.publish("log_new_activity", activity_data.model_dump())