from fastapi import FastAPI, Depends
from logging import Logger
from core.messagebus import Publisher
from core.rpc import Caller
from core.error import HTTPAPIException
from module.auth.core import Authorizer
from module.snake_zrb_module_name.schema.snake_zrb_entity_name import (
    PascalZrbEntityName,
    PascalZrbEntityNameData,
    PascalZrbEntityNameResult,
)
from module.auth.schema.token import AccessTokenData
from module.auth.component import access_token_scheme


def register_api(
    logger: Logger,
    app: FastAPI,
    authorizer: Authorizer,
    rpc_caller: Caller,
    publisher: Publisher,
):
    logger.info('🥪 Register API for "snake_zrb_module_name.snake_zrb_entity_name"')

    @app.get(
        "/api/v1/kebab-zrb-module-name/kebab-zrb-plural-entity-name",
        response_model=PascalZrbEntityNameResult,
    )
    async def get_snake_zrb_entity_names(
        keyword: str = "",
        limit: int = 100,
        offset: int = 0,
        user_token_data: AccessTokenData = Depends(access_token_scheme),
    ):
        if not await authorizer.is_having_permission(
            user_token_data.user_id, "snake_zrb_module_name:snake_zrb_entity_name:get"
        ):
            raise HTTPAPIException(403, "Unauthorized")
        try:
            result_dict = await rpc_caller.call(
                "snake_zrb_module_name_get_snake_zrb_entity_name",
                keyword=keyword,
                criterion={},
                limit=limit,
                offset=offset,
<<<<<<< HEAD
                user_token_data=user_token_data.model_dump()
=======
                user_token_data=user_token_data.dict(),
>>>>>>> abd34207
            )
            return PascalZrbEntityNameResult(**result_dict)
        except Exception as e:
            raise HTTPAPIException(error=e)

    @app.get(
        "/api/v1/kebab-zrb-module-name/kebab-zrb-plural-entity-name/{id}",
        response_model=PascalZrbEntityName,
    )
    async def get_snake_zrb_entity_name_by_id(
        id: str, user_token_data: AccessTokenData = Depends(access_token_scheme)
    ):
        if not await authorizer.is_having_permission(
            user_token_data.user_id,
            "snake_zrb_module_name:snake_zrb_entity_name:get_by_id",
        ):
            raise HTTPAPIException(403, "Unauthorized")
        try:
            result_dict = await rpc_caller.call(
<<<<<<< HEAD
                'snake_zrb_module_name_get_snake_zrb_entity_name_by_id',
                id=id, user_token_data=user_token_data.model_dump()
=======
                "snake_zrb_module_name_get_snake_zrb_entity_name_by_id",
                id=id,
                user_token_data=user_token_data.dict(),
>>>>>>> abd34207
            )
            return PascalZrbEntityName(**result_dict)
        except Exception as e:
            raise HTTPAPIException(error=e)

    @app.post(
        "/api/v1/kebab-zrb-module-name/kebab-zrb-plural-entity-name",
        response_model=PascalZrbEntityName,
    )
    async def insert_snake_zrb_entity_name(
        data: PascalZrbEntityNameData,
        user_token_data: AccessTokenData = Depends(access_token_scheme),
    ):
        if not await authorizer.is_having_permission(
            user_token_data.user_id,
            "snake_zrb_module_name:snake_zrb_entity_name:insert",
        ):
            raise HTTPAPIException(403, "Unauthorized")
        try:
            result_dict = await rpc_caller.call(
<<<<<<< HEAD
                'snake_zrb_module_name_insert_snake_zrb_entity_name',
                data=data.model_dump(), user_token_data=user_token_data.model_dump()
=======
                "snake_zrb_module_name_insert_snake_zrb_entity_name",
                data=data.dict(),
                user_token_data=user_token_data.dict(),
>>>>>>> abd34207
            )
            return PascalZrbEntityName(**result_dict)
        except Exception as e:
            raise HTTPAPIException(error=e)

    @app.put(
        "/api/v1/kebab-zrb-module-name/kebab-zrb-plural-entity-name/{id}",
        response_model=PascalZrbEntityName,
    )
    async def update_snake_zrb_entity_name(
        id: str,
        data: PascalZrbEntityNameData,
        user_token_data: AccessTokenData = Depends(access_token_scheme),
    ):
        if not await authorizer.is_having_permission(
            user_token_data.user_id,
            "snake_zrb_module_name:snake_zrb_entity_name:update",
        ):
            raise HTTPAPIException(403, "Unauthorized")
        try:
            result_dict = await rpc_caller.call(
<<<<<<< HEAD
                'snake_zrb_module_name_update_snake_zrb_entity_name',
                id=id, data=data.model_dump(), user_token_data=user_token_data.model_dump()
=======
                "snake_zrb_module_name_update_snake_zrb_entity_name",
                id=id,
                data=data.dict(),
                user_token_data=user_token_data.dict(),
>>>>>>> abd34207
            )
            return PascalZrbEntityName(**result_dict)
        except Exception as e:
            raise HTTPAPIException(error=e)

    @app.delete(
        "/api/v1/kebab-zrb-module-name/kebab-zrb-plural-entity-name/{id}",
        response_model=PascalZrbEntityName,
    )
    async def delete_snake_zrb_entity_name(
        id: str, user_token_data: AccessTokenData = Depends(access_token_scheme)
    ):
        if not await authorizer.is_having_permission(
            user_token_data.user_id,
            "snake_zrb_module_name:snake_zrb_entity_name:delete",
        ):
            raise HTTPAPIException(403, "Unauthorized")
        try:
            result_dict = await rpc_caller.call(
<<<<<<< HEAD
                'snake_zrb_module_name_delete_snake_zrb_entity_name',
                id=id, user_token_data=user_token_data.model_dump()
=======
                "snake_zrb_module_name_delete_snake_zrb_entity_name",
                id=id,
                user_token_data=user_token_data.dict(),
>>>>>>> abd34207
            )
            return PascalZrbEntityName(**result_dict)
        except Exception as e:
            raise HTTPAPIException(error=e)<|MERGE_RESOLUTION|>--- conflicted
+++ resolved
@@ -43,11 +43,7 @@
                 criterion={},
                 limit=limit,
                 offset=offset,
-<<<<<<< HEAD
-                user_token_data=user_token_data.model_dump()
-=======
-                user_token_data=user_token_data.dict(),
->>>>>>> abd34207
+                user_token_data=user_token_data.model_dump(),
             )
             return PascalZrbEntityNameResult(**result_dict)
         except Exception as e:
@@ -67,14 +63,9 @@
             raise HTTPAPIException(403, "Unauthorized")
         try:
             result_dict = await rpc_caller.call(
-<<<<<<< HEAD
-                'snake_zrb_module_name_get_snake_zrb_entity_name_by_id',
-                id=id, user_token_data=user_token_data.model_dump()
-=======
                 "snake_zrb_module_name_get_snake_zrb_entity_name_by_id",
                 id=id,
-                user_token_data=user_token_data.dict(),
->>>>>>> abd34207
+                user_token_data=user_token_data.model_dump(),
             )
             return PascalZrbEntityName(**result_dict)
         except Exception as e:
@@ -95,14 +86,9 @@
             raise HTTPAPIException(403, "Unauthorized")
         try:
             result_dict = await rpc_caller.call(
-<<<<<<< HEAD
-                'snake_zrb_module_name_insert_snake_zrb_entity_name',
-                data=data.model_dump(), user_token_data=user_token_data.model_dump()
-=======
                 "snake_zrb_module_name_insert_snake_zrb_entity_name",
-                data=data.dict(),
-                user_token_data=user_token_data.dict(),
->>>>>>> abd34207
+                data=data.model_dump(),
+                user_token_data=user_token_data.model_dump(),
             )
             return PascalZrbEntityName(**result_dict)
         except Exception as e:
@@ -124,15 +110,10 @@
             raise HTTPAPIException(403, "Unauthorized")
         try:
             result_dict = await rpc_caller.call(
-<<<<<<< HEAD
-                'snake_zrb_module_name_update_snake_zrb_entity_name',
-                id=id, data=data.model_dump(), user_token_data=user_token_data.model_dump()
-=======
                 "snake_zrb_module_name_update_snake_zrb_entity_name",
                 id=id,
-                data=data.dict(),
-                user_token_data=user_token_data.dict(),
->>>>>>> abd34207
+                data=data.model_dump(),
+                user_token_data=user_token_data.model_dump(),
             )
             return PascalZrbEntityName(**result_dict)
         except Exception as e:
@@ -152,14 +133,9 @@
             raise HTTPAPIException(403, "Unauthorized")
         try:
             result_dict = await rpc_caller.call(
-<<<<<<< HEAD
-                'snake_zrb_module_name_delete_snake_zrb_entity_name',
-                id=id, user_token_data=user_token_data.model_dump()
-=======
                 "snake_zrb_module_name_delete_snake_zrb_entity_name",
                 id=id,
-                user_token_data=user_token_data.dict(),
->>>>>>> abd34207
+                user_token_data=user_token_data.model_dump(),
             )
             return PascalZrbEntityName(**result_dict)
         except Exception as e:
